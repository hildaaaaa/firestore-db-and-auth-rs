## Fork Information
This is a fork of the master branch of davidgraeff/firestore-db-and-auth-rs.
* Updated serde_value_to_firebase_value to read chrono::DateTime value as timestamp_value
* Updated updateMask.fieldPaths to be specified per updated fields to fix invalid property value when updating structs of nested map
* Use RwLock instead of RefCell for access_token and jwt in ServiceSession::Session and UserSession::Session so that it can be passed safely between threads
<<<<<<< HEAD
* Add async function for read and write and query 
* Amend query function to include order by functionality
=======
* Add async function for query, read and write 
* Fixed access token's expiry is not updated when re-generate
* Added default value to MapValue when serializing
* Added exponential backoff to firestore request
* Added documents::create and documents::create_async function for creating document
>>>>>>> d9d3fee6

# Firestore API and Auth

<img alt="Firestore Logo, Copyright by Google" align="right" src="https://github.com/davidgraeff/firestore-db-and-auth-rs/raw/master/doc/logo.png" />

[![Build Status](https://github.com/davidgraeff/firestore-db-and-auth-rs/workflows/Integration/badge.svg)](https://github.com/davidgraeff/firestore-db-and-auth-rs/actions)
[![Build Status](https://github.com/davidgraeff/firestore-db-and-auth-rs/workflows/With%20Rocket/badge.svg)](https://github.com/davidgraeff/firestore-db-and-auth-rs/actions)
[![](https://meritbadge.herokuapp.com/firestore-db-and-auth)](https://crates.io/crates/firestore-db-and-auth)
[![](https://img.shields.io/badge/license-MIT-blue.svg)](http://opensource.org/licenses/MIT)

This crate allows easy access to your Google Firestore DB via service account or OAuth impersonated Google Firebase Auth credentials.
Minimum Rust version: 1.38

Features:
* Subset of the Firestore v1 API
* Optionally handles authentication and token refreshing for you
* Support for the downloadable Google service account json file from [Google Clound console](https://console.cloud.google.com/apis/credentials/serviceaccountkey).
  (See https://cloud.google.com/storage/docs/reference/libraries#client-libraries-install-cpp)

Use-cases:
* Strictly typed document read/write/query access
* Cloud functions (Google Compute, AWS Lambda) access to Firestore

Limitations:
* Listening to document / collection changes is not yet possible

### Cargo features

* **native-tls**, **default-tls**, **rustls-tls**: Choose the SSL library for encrypted connections (https).
  rustls-tls is the default (uses the crate rustls). native-tls will use openssl on Linux/Mac.

* **rocket_support**: [Rocket](https://rocket.rs/) is a web framework.
  This features enables rocket integration and adds a [Request Guard](https://rocket.rs/v0.4/guide/requests/#request-guards).
  Only Firestore Auth authorized requests can pass this guard.
  This feature requires rust nightly, because Rocket itself requires nightly.

### Document operations

This crate operates on DTOs (Data transfer objects) for type-safe operations on your Firestore DB.

```rust
use firestore_db_and_auth::{Credentials, ServiceSession, documents, errors::Result};
use serde::{Serialize,Deserialize};

 #[derive(Serialize, Deserialize)]
 struct DemoDTO {
    a_string: String,
    an_int: u32,
    another_int: u32,
 }
 #[derive(Serialize, Deserialize)]
 struct DemoPartialDTO {
    #[serde(skip_serializing_if = "Option::is_none")]
    a_string: Option<String>,
    an_int: u32,
 }

/// Write the given object with the document id "service_test" to the "tests" collection.
/// You do not need to provide a document id (use "None" instead) and let Firestore generate one for you.
/// 
/// In either way a document is created or updated (overwritten).
/// 
/// The write method will return document metadata (including a possible generated document id)
fn write(session: &ServiceSession) -> Result<()> {
    let obj = DemoDTO { a_string: "abcd".to_owned(), an_int: 14, another_int: 10 };
    let result = documents::write(session, "tests", Some("service_test"), &obj, documents::WriteOptions::default())?;
    println!("id: {}, created: {}, updated: {}", result.document_id, result.create_time.unwrap(), result.update_time.unwrap());
    Ok(())
}

/// Only write some fields and do not overwrite the entire document.
/// Either via Option<> or by not having the fields in the structure, see DemoPartialDTO.
fn write_partial(session: &ServiceSession) -> Result<()> {
    let obj = DemoPartialDTO { a_string: None, an_int: 16 };
    let result = documents::write(session, "tests", Some("service_test"), &obj, documents::WriteOptions{merge:true})?;
    println!("id: {}, created: {}, updated: {}", result.document_id, result.create_time.unwrap(), result.update_time.unwrap());
    Ok(())
}
```

Read the document with the id "service_test" from the Firestore "tests" collection:

```rust
let obj : DemoDTO = documents::read(&session, "tests", "service_test")?;
```

For listing all documents of the "tests" collection you want to use the `List` struct which implements the `Iterator` trait.
It will hide the complexity of the paging API and fetches new documents when necessary:

```rust
use firestore_db_and_auth::{documents};

let values: documents::List<DemoDTO, _> = documents::list(&session, "tests");
for doc_result in values {
    // The document is wrapped in a Result<> because fetching new data could have failed
    let (doc, _metadata) = doc_result?;
    println!("{:?}", doc);
}
```

*Note:* The resulting list or list cursor is a snapshot view with a limited lifetime.
You cannot keep the iterator for long or expect new documents to appear in an ongoing iteration.

For querying the database you would use the `query` method.
In the following example the collection "tests" is queried for document(s) with the "id" field equal to "Sam Weiss".

```rust
use firestore_db_and_auth::{documents, dto};

let orderby = HashMap::new();
orderby.insert("a_string".to_owned(), true); // true for ascending

let values = documents::query(&session, "tests", Some("Sam Weiss".into(), dto::FieldOperator::EQUAL, "id"), Some(orderby))?;
for metadata in values {
    println!("id: {}, created: {}, updated: {}", metadata.name.as_ref().unwrap(), metadata.create_time.as_ref().unwrap(), metadata.update_time.as_ref().unwrap());
    // Fetch the actual document
    // The data is wrapped in a Result<> because fetching new data could have failed
    let doc : DemoDTO = documents::read_by_name(&session, metadata.name.as_ref().unwrap())?;
    println!("{:?}", doc);
}
```

Did you notice the `into` on `"Sam Weiss".into()`?
Firestore stores document fields strongly typed.
The query value can be a string, an integer, a floating point number and potentially even an array or object (not tested).

*Note:* The query method returns a vector, because a query potentially returns multiple matching documents.

### Error handling

The returned `Result` will have a `FirebaseError` set in any error case.
This custom error type wraps all possible errors (IO, Reqwest, JWT errors etc)
and Google REST API errors. If you want to specifically check for an API error,
you could do so:

```rust
use firestore_db_and_auth::{documents, errors::FirebaseError};

let r = documents::delete(&session, "tests/non_existing", true);
if let Err(e) = r.err() {
    if let FirebaseError::APIError(code, message, context) = e {
        assert_eq!(code, 404);
        assert!(message.contains("No document to update"));
        assert_eq!(context, "tests/non_existing");
    }
}
```

The code is numeric, the message is what the Google server returned as message.
The context string depends on the called method.
It may be the collection or document id or any other context information.

### Document access via service account

1. Download the service accounts credentials file and store it as "firebase-service-account.json".
   The file should contain `"private_key_id": ...`.
2. Add another field `"api_key" : "YOUR_API_KEY"` and replace YOUR_API_KEY with your *Web API key*, to be found in the [Google Firebase console](https://console.firebase.google.com) in "Project Overview -> Settings - > General".

```rust
use firestore_db_and_auth::{Credentials, ServiceSession};

/// Create credentials object. You may as well do that programmatically.
let cred = Credentials::from_file("firebase-service-account.json")
    .expect("Read credentials file");

/// To use any of the Firestore methods, you need a session first. You either want
/// an impersonated session bound to a Firebase Auth user or a service account session.
let session = ServiceSession::new(&cred)
    .expect("Create a service account session");
```

### Document access via a firebase user access / refresh token or via user_id

You can create a user session in various ways.
If you just have the firebase Auth user_id, you would follow these steps:

```rust
use firestore_db_and_auth::{Credentials, sessions};

/// Create credentials object. You may as well do that programmatically.
let cred = Credentials::from_file("firebase-service-account.json")
    .expect("Read credentials file");

/// To use any of the Firestore methods, you need a session first.
/// Create an impersonated session bound to a Firebase Auth user via your service account credentials.
let session = UserSession::by_user_id(&cred, "the_user_id")
    .expect("Create a user session");
```

If you already have a valid refresh token and want to generate an access token (and a session object), you do this instead:

```rust
let refresh_token = "fkjandsfbajsbfd;asbfdaosa.asduabsifdabsda,fd,a,sdbasfadfasfas.dasdasbfadusbflansf";
let session = UserSession::by_refresh_token(&cred, &refresh_token)?;
```

Another way of retrieving a session object is by providing a valid access token like so:

```rust
let access_token = "fkjandsfbajsbfd;asbfdaosa.asduabsifdabsda,fd,a,sdbasfadfasfas.dasdasbfadusbflansf";
let session = UserSession::by_access_token(&cred, &access_token)?;
```

The `by_access_token` method will fail if the token is not valid anymore.
Please note that a session created this way is not able to automatically refresh its access token.
(There is no *refresh_token* associated with it.)


## Cloud functions: Improve cold-start time

The usual start up procedure includes three IO operations:

* downloading two public jwks keys from a Google server,
* and read in the json credentials file.

Avoid those by embedding the credentials and public key files into your application.

First download the 2 public key files:

* https://www.googleapis.com/service_accounts/v1/jwk/securetoken@system.gserviceaccount.com -> Store as `securetoken.jwks`
* https://www.googleapis.com/service_accounts/v1/jwk/{your-service-account-email} -> Store as `service-account.jwks`

Create a `Credentials` object like so:

```rust
use firestore_db_and_auth::Credentials;
let c = Credentials::new(include_str!("firebase-service-account.json"),
                         &[include_str!("securetoken.jwks"), include_str!("service-account.jwks")])?;
```

> Please note though, that Googles JWK keys change periodically.
You probably want to redeploy your service with fresh public keys about every three weeks.

### More information

* [Firestore Auth: Background information](doc/auth_background.md)
* [Use your own authentication implementation](doc/own_auth.md)
* [Http Rocket Server integration](doc/rocket_integration.md)
* Build the documentation locally with `cargo +nightly doc --features external_doc,rocket_support`

## Testing

To perform a full integration test (`cargo test`), you need a valid "firebase-service-account.json" file.
The tests expect a Firebase user with the ID given in `tests/test_user_id.txt` to exist.
[More Information](/doc/integration_tests.md)

## Async vs Sync

This crate uses reqwest as http client.
reqwest supports a blocking and an async/await API.

Right now only blocking APIs are provided, async/await variants are
gated behind an "unstable" cargo feature.

#### What can be done to make this crate more awesome

This library does not have the ambition to mirror the http/gRPC API 1:1.
There are auto-generated libraries for this purpose. But the following fits into the crates schema:

* Data streaming via gRPC/Protobuf
* Nice to have: Transactions, batch_get support for Firestore
<|MERGE_RESOLUTION|>--- conflicted
+++ resolved
@@ -3,16 +3,12 @@
 * Updated serde_value_to_firebase_value to read chrono::DateTime value as timestamp_value
 * Updated updateMask.fieldPaths to be specified per updated fields to fix invalid property value when updating structs of nested map
 * Use RwLock instead of RefCell for access_token and jwt in ServiceSession::Session and UserSession::Session so that it can be passed safely between threads
-<<<<<<< HEAD
-* Add async function for read and write and query 
-* Amend query function to include order by functionality
-=======
 * Add async function for query, read and write 
 * Fixed access token's expiry is not updated when re-generate
 * Added default value to MapValue when serializing
 * Added exponential backoff to firestore request
 * Added documents::create and documents::create_async function for creating document
->>>>>>> d9d3fee6
+* Amend query function to include order by functionality
 
 # Firestore API and Auth
 
